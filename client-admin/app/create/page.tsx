--- conflicted
+++ resolved
@@ -232,7 +232,6 @@
           url: item.url || null
         }))
       }
-<<<<<<< HEAD
     } catch (e) {
       toaster.create({
         type: 'error',
@@ -262,8 +261,6 @@
     
       console.log('送信されるJSON:', payload)
 
-=======
->>>>>>> 856e80a4
       const response = await fetch(process.env.NEXT_PUBLIC_API_BASEPATH + '/admin/reports', {
         method: 'POST',
         headers: {
@@ -284,11 +281,8 @@
             mergeLabelling,
             overview
           },
-<<<<<<< HEAD
-          is_pubcom: isPubcomMode
-=======
+          is_pubcom: isPubcomMode,
           inputType
->>>>>>> 856e80a4
         })
       })
       if (!response.ok) {
