'use client'

import { initialLabellingPrompt } from '@/app/create/initialLabellingPrompt'
import { mergeLabellingPrompt } from '@/app/create/mergeLabellingPrompt'
import { overviewPrompt } from '@/app/create/overviewPrompt'
import { CsvData, parseCsv } from '@/app/create/parseCsv'
import { Header } from '@/components/Header'
import { Checkbox } from '@/components/ui/checkbox'
import { FileUploadDropzone, FileUploadList, FileUploadRoot } from '@/components/ui/file-upload'
import { toaster } from '@/components/ui/toaster'
import {
  Box,
  Button,
  Field,
  Heading,
  HStack,
  Input,
  NativeSelect,
  Presence,
  Tabs,
  Text,
  Textarea,
  useDisclosure,
  VStack
} from '@chakra-ui/react'
<<<<<<< HEAD
import { FileUploadDropzone, FileUploadList, FileUploadRoot } from '@/components/ui/file-upload'
import { useState, useEffect } from 'react'
import { Checkbox } from '@/components/ui/checkbox'
import { parseCsv, CsvData } from '@/app/create/parseCsv'
import { useRouter } from 'next/navigation'
import { toaster } from '@/components/ui/toaster'
import { extractionPrompt } from './extractionPrompt'
import { initialLabellingPrompt } from '@/app/create/initialLabellingPrompt'
import { mergeLabellingPrompt } from '@/app/create/mergeLabellingPrompt'
import { overviewPrompt } from '@/app/create/overviewPrompt'
=======
>>>>>>> 811fdae5
import { ChevronRightIcon, DownloadIcon } from 'lucide-react'
import Link from 'next/link'
import { useRouter } from 'next/navigation'
import { useState } from 'react'
import { v4 } from 'uuid'
import { extractionPrompt } from './extractionPrompt'

interface SpreadsheetComment {
  id?: string
  comment: string
  source?: string | null
  url?: string | null
}

export default function Page() {
  const router = useRouter()
  const { open, onToggle } = useDisclosure()
  const [loading, setLoading] = useState<boolean>(false)
  const [input, setInput] = useState<string>(v4())
  const [importedId, setImportedId] = useState<string>('')
  const [question, setQuestion] = useState<string>('')
  const [intro, setIntro] = useState<string>('')
  const [csv, setCsv] = useState<File | null>(null)
  const [inputType, setInputType] = useState<'file' | 'spreadsheet'>('file')
  const [spreadsheetUrl, setSpreadsheetUrl] = useState<string>('')
  const [spreadsheetImported, setSpreadsheetImported] = useState<boolean>(false)
  const [spreadsheetLoading, setSpreadsheetLoading] = useState<boolean>(false)
  const [spreadsheetData, setSpreadsheetData] = useState<SpreadsheetComment[]>([])
  const [sourceReport, setSourceReport] = useState<string>('')
  const [reports, setReports] = useState<{slug: string; question?: string}[]>([])
  const [loadingReports, setLoadingReports] = useState<boolean>(false)
  const [model, setModel] = useState<string>('gpt-4o-mini')
  const [clusterLv1, setClusterLv1] = useState<number>(5)
  const [clusterLv2, setClusterLv2] = useState<number>(50)
  const [workers, setWorkers] = useState<number>(30)
  const [extraction, setExtraction] = useState<string>(extractionPrompt)
  const [initialLabelling, setInitialLabelling] = useState<string>(initialLabellingPrompt)
  const [mergeLabelling, setMergeLabelling] = useState<string>(mergeLabellingPrompt)
  const [overview, setOverview] = useState<string>(overviewPrompt)
  const [isPubcomMode, setIsPubcomMode] = useState<boolean>(true)
  const [csvColumns, setCsvColumns] = useState<string[]>([])
  const [selectedCommentColumn, setSelectedCommentColumn] = useState<string>('')

  // IDのバリデーション関数
  const isValidId = (id: string): boolean => {
    return /^[a-z0-9](?:[a-z0-9-]*[a-z0-9])?$/.test(id) && id.length <= 255
  }

  // IDのバリデーション結果を状態として持つ
  const [isIdValid, setIsIdValid] = useState<boolean>(true)

  useEffect(() => {
    fetchReports()
  }, [])

  // 入力変更時にバリデーションを実行
  const handleIdChange = (e: React.ChangeEvent<HTMLInputElement>) => {
    const newId = e.target.value
    setInput(newId)
    setIsIdValid(isValidId(newId))
  }

  const canImport = spreadsheetUrl.trim() && isIdValid && !spreadsheetImported

  async function fetchReports() {
    setLoadingReports(true)
    try {
      const response = await fetch(`${process.env.NEXT_PUBLIC_API_BASEPATH}/admin/reports`, {
        headers: {
          'x-api-key': process.env.NEXT_PUBLIC_ADMIN_API_KEY || '',
        },
      })

      if (!response.ok) {
        throw new Error('レポート一覧の取得に失敗しました')
      }

      const data = await response.json()
      setReports(data)
    } catch (e) {
      console.error(e)
      toaster.create({
        type: 'error',
        title: 'エラー',
        description: 'レポート一覧の取得に失敗しました',
      })
    } finally {
      setLoadingReports(false)
    }
  }

  async function loadReportConfig(slug: string) {
    if (!slug) {
      toaster.create({
        type: 'error',
        title: '入力エラー',
        description: 'レポートを選択してください',
      })
      return
    }

    try {
      const response = await fetch(`${process.env.NEXT_PUBLIC_API_BASEPATH}/admin/reports/${slug}/config`, {
        headers: {
          'x-api-key': process.env.NEXT_PUBLIC_ADMIN_API_KEY || '',
        },
      })

      if (!response.ok) {
        throw new Error('レポート設定の取得に失敗しました')
      }

      const config = await response.json()
      
      const newId = v4()
      setInput(newId)
      
      setQuestion(config.question || '')
      setIntro(config.intro || '')
      setModel(config.model || 'gpt-4o-mini')
      setIsPubcomMode(config.is_pubcom !== undefined ? config.is_pubcom : true)
      
      if (config.hierarchical_clustering && config.hierarchical_clustering.cluster_nums) {
        const clusterNums = config.hierarchical_clustering.cluster_nums
        if (clusterNums.length >= 2) {
          setClusterLv1(clusterNums[0])
          setClusterLv2(clusterNums[1])
        }
      }
      
      if (config.extraction && config.extraction.workers) {
        setWorkers(config.extraction.workers)
      }
      
      if (config.extraction && config.extraction.prompt) {
        setExtraction(config.extraction.prompt)
      }
      
      if (config.hierarchical_initial_labelling && config.hierarchical_initial_labelling.prompt) {
        setInitialLabelling(config.hierarchical_initial_labelling.prompt)
      }
      
      if (config.hierarchical_merge_labelling && config.hierarchical_merge_labelling.prompt) {
        setMergeLabelling(config.hierarchical_merge_labelling.prompt)
      }
      
      if (config.hierarchical_overview && config.hierarchical_overview.prompt) {
        setOverview(config.hierarchical_overview.prompt)
      }
      
      await fetchReportComments(slug)
      
      toaster.create({
        type: 'success',
        title: '成功',
        description: 'レポート設定を読み込みました',
      })
    } catch (e) {
      console.error(e)
      toaster.create({
        type: 'error',
        title: 'エラー',
        description: 'レポート設定の取得に失敗しました',
      })
    }
  }

  async function fetchReportComments(slug: string) {
    try {
      
      setSourceReport(slug)
      
      toaster.create({
        type: 'info',
        title: '情報',
        description: '元のレポートのコメントデータは再利用されます',
      })
    } catch (e) {
      console.error(e)
      toaster.create({
        type: 'warning',
        title: '警告',
        description: 'コメントデータの取得に失敗しましたが、設定は読み込まれました',
      })
    }
  }

  async function importSpreadsheet() {
    if (!canImport) {
      toaster.create({
        type: 'error',
        title: '入力エラー',
        description: !isIdValid
          ? 'IDは英小文字、数字、ハイフンのみ使用できます'
          : 'スプレッドシートのURLを入力してください',
      })
      return
    }

    setSpreadsheetLoading(true)
    try {
      const response = await fetch(process.env.NEXT_PUBLIC_API_BASEPATH + '/admin/spreadsheet/import', {
        method: 'POST',
        headers: {
          'x-api-key': process.env.NEXT_PUBLIC_ADMIN_API_KEY || '',
          'Content-Type': 'application/json'
        },
        body: JSON.stringify({
          url: spreadsheetUrl,
          file_name: input
        })
      })

      if (!response.ok) {
        const errorData = await response.json()
        throw new Error(errorData.detail || '不明なエラーが発生しました')
      }

      await response.json()

      setImportedId(input)

      // スプレッドシートのデータを取得
      const commentResponse = await fetch(`${process.env.NEXT_PUBLIC_API_BASEPATH}/admin/spreadsheet/data/${input}`, {
        headers: {
          'x-api-key': process.env.NEXT_PUBLIC_ADMIN_API_KEY || '',
        },
      })

      if (!commentResponse.ok) {
        throw new Error('スプレッドシートデータの取得に失敗しました')
      }

      const commentData = await commentResponse.json()
      setSpreadsheetData(commentData.comments)

      if (commentData.comments.length > 0) {
        const columns = Object.keys(commentData.comments[0])
        setCsvColumns(columns)
        if (columns.includes('comment')) {
          setSelectedCommentColumn('comment')
        }
      }
      
      if (commentData.comments.length > 0) {
        setCsvColumns(Object.keys(commentData.comments[0]))
      }
      
      toaster.create({
        type: 'success',
        title: '成功',
        description: `スプレッドシートのデータ ${commentData.comments.length} 件を取得しました`,
      })
      setSpreadsheetImported(true)
    } catch (e) {
      console.error(e)

      // エラーメッセージを解析して、より適切な短いメッセージに変換
      const errorMessage = e instanceof Error ? e.message : '不明なエラーが発生しました'
      let displayErrorMessage = ''

      // URLやアクセス権限のエラー
      if (errorMessage.includes('Unauthorized') || errorMessage.includes('401')) {
        displayErrorMessage = 'スプレッドシートへのアクセス権限がありません。公開設定を確認してください。'
      }
      // 存在しないシートなど
      else if (errorMessage.includes('404') || errorMessage.includes('Not Found')) {
        displayErrorMessage = 'スプレッドシートが見つかりません。URLを確認してください。'
      }
      // スプレッドシート形式の問題
      else if (errorMessage.includes('comment') || errorMessage.includes('カラム')) {
        displayErrorMessage = 'スプレッドシートの形式が正しくありません。commentカラムが必要です。'
      }
      // その他のエラー
      else {
        displayErrorMessage = 'スプレッドシートの取得に失敗しました。URLと公開設定を確認してください。'
      }

      toaster.create({
        type: 'error',
        title: 'データ取得エラー',
        description: displayErrorMessage,
      })
      setSpreadsheetImported(false)
    } finally {
      setSpreadsheetLoading(false)
    }
  }

  async function onSubmit() {
    setLoading(true)

    const commonCheck = [
      /^[a-z0-9](?:[a-z0-9-]*[a-z0-9])?$/.test(input),
      question.length > 0,
      intro.length > 0,
      clusterLv1 > 0,
      clusterLv2 > 0,
      model.length > 0,
      extraction.length > 0,
    ].every(Boolean)

    const sourceCheck =
      (inputType === 'file' && !!csv) ||
      (inputType === 'spreadsheet' && spreadsheetImported)

    if (!commonCheck || !sourceCheck) {
      toaster.create({
        type: 'error',
        title: '入力エラー',
        description: '全ての項目が入力されているか確認してください',
      })
      setLoading(false)
      return
    }
    if (csvColumns.length > 0 && !selectedCommentColumn) {
      toaster.create({
        type: 'error',
        title: 'カラム未選択',
        description: 'コメントカラムを選択してください',
      })
      setLoading(false)
      return
    }
    
    let comments: CsvData[] = []
    try {
      if (inputType === 'file' && csv) {
        const parsed = await parseCsv(csv)
        comments = parsed.map((row, index) => ({
          id: `csv-${index + 1}`,
          comment: ((row as unknown) as Record<string, unknown>)[selectedCommentColumn] as string,
          source: null,
          url: null
        }))
        if (comments.length < clusterLv2) {
          const confirmProceed = window.confirm(
            `csvファイルの行数 (${comments.length}) が設定された意見グループ数 (${clusterLv2}) を下回っています。このまま続けますか？
    \n※コメントから抽出される意見が設定された意見グループ数に満たない場合、処理中にエラーになる可能性があります（一つのコメントから複数の意見が抽出されることもあるため、問題ない場合もあります）。
    \n意見グループ数を変更する場合は、「AI詳細設定」を開いてください。`
          )
          if (!confirmProceed) {
            setLoading(false)
            return
          }
        }
      } else if (inputType === 'spreadsheet' && spreadsheetImported) {
        comments = spreadsheetData.map((row, index) => ({
          id: row.id || `spreadsheet-${index + 1}`,
          comment: ((row as unknown) as Record<string, unknown>)[selectedCommentColumn] as string,
          source: row.source || null,
          url: row.url || null
        }))
      }
    } catch (e) {
      toaster.create({
        type: 'error',
        title: 'データの読み込みに失敗しました',
        description: e as string,
      })
      setLoading(false)
      return
    }
    
    try {
      const payload = {
        input,
        question,
        intro,
        comments,
        cluster: [clusterLv1, clusterLv2],
        model,
        workers,
        prompt: {
          extraction,
          initialLabelling,
          mergeLabelling,
          overview
        },
        is_pubcom: isPubcomMode,
        inputType,
        source_report: inputType === 'existing' ? sourceReport : undefined
      }
    
      console.log('送信されるJSON:', payload)

      const response = await fetch(process.env.NEXT_PUBLIC_API_BASEPATH + '/admin/reports', {
        method: 'POST',
        headers: {
          'x-api-key': process.env.NEXT_PUBLIC_ADMIN_API_KEY || '',
          'Content-Type': 'application/json'
        },
        body: JSON.stringify({
          input,
          question,
          intro,
          comments,
          cluster: [clusterLv1, clusterLv2],
          model,
          workers,
          prompt: {
            extraction,
            initialLabelling,
            mergeLabelling,
            overview
          },
          is_pubcom: isPubcomMode,
          inputType
        })
      })
      if (!response.ok) {
        throw new Error(response.statusText)
      }
      toaster.create({
        duration: 5000,
        type: 'success',
        title: 'レポート作成を開始しました',
      })
      router.replace('/')
    } catch (e) {
      console.error(e)
      toaster.create({
        duration: 5000,
        type: 'error',
        title: 'レポート作成に失敗しました',
        description: '問題が解決しない場合は開発者に問い合わせください',
      })
    } finally {
      setLoading(false)
    }
  }
  const handleTabValueChange = (details: { value: string }) => {
    const newType = details.value as 'file' | 'spreadsheet' | 'existing'
    setInputType(newType)
  
    if (newType === 'file' && csv) {
      // CSVのカラムを再構築
      parseCsv(csv).then(parsed => {
        if (parsed.length > 0) {
          const columns = Object.keys(parsed[0])
          setCsvColumns(columns)
          if (columns.includes('comment')) {
            setSelectedCommentColumn('comment')
          }
        }
      })
    } else if (newType === 'spreadsheet' && spreadsheetData.length > 0) {
      // スプレッドシートのカラムを再構築
      const columns = Object.keys(spreadsheetData[0])
      setCsvColumns(columns)
      if (columns.includes('comment')) {
        setSelectedCommentColumn('comment')
      }
    } else {
      setCsvColumns([])
      setSelectedCommentColumn('')
    }
  }
  
  

  return (
    <div className={'container'}>
      <Header />
      <Box mx={'auto'} maxW={'800px'}>
        <Heading textAlign={'center'} my={10}>新しいレポートを作成する</Heading>
        <VStack gap={5}>
          <Field.Root>
            <Field.Label>タイトル</Field.Label>
            <Input
              value={question}
              onChange={e => setQuestion(e.target.value)}
              placeholder="例：人類が人工知能を開発・展開する上で、最優先すべき課題は何でしょうか？"
            />
            <Field.HelperText>レポートのタイトルを記載します</Field.HelperText>
          </Field.Root>
          <Field.Root>
            <Field.Label>調査概要</Field.Label>
            <Input
              value={intro}
              onChange={e => setIntro(e.target.value)}
              placeholder="例：このAI生成レポートは、パブリックコメントにおいて寄せられた意見に基づいています。"
            />
            <Field.HelperText>コメントの集計期間や、コメントの収集元など、調査の概要を記載します</Field.HelperText>
          </Field.Root>
          <Field.Root>
            <Field.Label>入力データ</Field.Label>
            <Tabs.Root
              defaultValue="file"
              value={inputType}
              onValueChange={handleTabValueChange}
              variant="enclosed"
              width="100%"
            >
              <Tabs.List>
                <Tabs.Trigger value="file">CSVファイル</Tabs.Trigger>
                <Tabs.Trigger value="spreadsheet">Googleスプレッドシート</Tabs.Trigger>
                <Tabs.Trigger value="existing">既存レポートの再利用</Tabs.Trigger>
                <Tabs.Indicator />
              </Tabs.List>

              <Box p={4}>
                <Tabs.Content value="file">
                  <VStack alignItems="stretch" w="full">
                    <Link href="/sample_comments.csv"
                      download
                      style={{
                        display: 'inline-flex',
                        alignItems: 'center',
                        gap: '4px',
                        marginLeft: '8px',
                        textDecoration: 'underline',
                        fontSize: '0.8rem',
                      }}
                    >
                      <DownloadIcon size={14} />
                      サンプルCSVをダウンロード
                    </Link>
                    <FileUploadRoot
                      w={'full'}
                      alignItems="stretch"
                      accept={['text/csv']}
                      inputProps={{ multiple: false }}
                      onFileChange={async (e) => {
                        const file = e.acceptedFiles[0]
                        setCsv(file)
                        if (file) {
                          const parsed = await parseCsv(file)
                          if (parsed.length > 0) {
                            const columns = Object.keys(parsed[0])
                            setCsvColumns(columns)
                            if (columns.includes('comment')) {
                              setSelectedCommentColumn('comment')
                            }
                          }
                        }
                      }}
                    >
                      <Box opacity={csv ? 0.5 : 1} pointerEvents={csv ? 'none' : 'auto'}>
                        <FileUploadDropzone
                          label="分析するコメントファイルを選択してください"
                          description=".csv"
                        />
                      </Box>
                      <FileUploadList
                        clearable={true}
                        onRemove={() => setCsv(null)}
                      />
                    </FileUploadRoot>
                    {csvColumns.length > 0 && (
                      <Field.Root mt={4}>
                        <Field.Label>コメントカラム選択</Field.Label>
                        <NativeSelect.Root w={'60%'}>
                          <NativeSelect.Field
                            value={selectedCommentColumn}
                            onChange={(e) => setSelectedCommentColumn(e.target.value)}
                          >
                            <option value="">選択してください</option>
                            {csvColumns.map((col) => (
                              <option key={col} value={col}>{col}</option>
                            ))}
                          </NativeSelect.Field>
                          <NativeSelect.Indicator />
                        </NativeSelect.Root>
                        <Field.HelperText>
                          分析対象のコメントが含まれるカラムを選んでください（それ以外のカラムは無視されます）。
                        </Field.HelperText>
                      </Field.Root>
                    )}
                  </VStack>
                </Tabs.Content>

                <Tabs.Content value="spreadsheet">
                  <VStack alignItems="stretch" w="full" gap={4}>
                    <Field.Root>
                      <Field.Label>スプレッドシートURL</Field.Label>
                      <HStack w="full" flexDir={['column', 'column', 'row']}
                        alignItems={['stretch', 'stretch', 'center']} 
                        gap={[2, 2, 4]}
                      >
                        <Input
                          flex="1"
                          value={spreadsheetUrl}
                          onChange={e => setSpreadsheetUrl(e.target.value)}
                          placeholder="https://docs.google.com/spreadsheets/d/xxxxxxxxxxxx/edit"
                          disabled={spreadsheetImported}  // インポート済みの場合はURL入力も無効化
                        />
                        <Button
                          onClick={importSpreadsheet}
                          loading={spreadsheetLoading}
                          disabled={!canImport}
                          whiteSpace="nowrap"
                          width={['full', 'full', 'auto']}
                        >
                          {spreadsheetImported ? '取得済み' : 'データを取得'}
                        </Button>
                      </HStack>
                      <Field.HelperText>
                        公開されているGoogleスプレッドシートのURLを入力してください<br />
                      </Field.HelperText>
                      {csvColumns.length > 0 && (
                        <Field.Root mt={4}>
                          <Field.Label>コメントカラム選択</Field.Label>
                          <NativeSelect.Root w={'60%'}>
                            <NativeSelect.Field
                              value={selectedCommentColumn}
                              onChange={(e) => setSelectedCommentColumn(e.target.value)}
                            >
                              <option value="">選択してください</option>
                              {csvColumns.map((col) => (
                                <option key={col} value={col}>{col}</option>
                              ))}
                            </NativeSelect.Field>
                            <NativeSelect.Indicator />
                          </NativeSelect.Root>
                          <Field.HelperText>
                            分析対象のコメントが含まれるカラムを選んでください（それ以外のカラムは無視されます）。
                          </Field.HelperText>
                        </Field.Root>
                      )}

                    </Field.Root>
                    {spreadsheetImported && (
                      <Text color="green.500" fontSize="sm">
                        スプレッドシートのデータ {spreadsheetData.length} 件を取得しました
                      </Text>
                    )}

                    {/* スプレッドシートデータ再取得のためのボタンを追加 */}
                    {spreadsheetImported && (
                      <Button
                        onClick={async () => {
                          try {
                            setSpreadsheetLoading(true)
                            // サーバー側のデータを削除するAPI呼び出し - インポート時のIDを使用
                            const response = await fetch(`${process.env.NEXT_PUBLIC_API_BASEPATH}/admin/inputs/${importedId}`, {
                              method: 'DELETE',
                              headers: {
                                'x-api-key': process.env.NEXT_PUBLIC_ADMIN_API_KEY || '',
                              },
                            })

                            if (!response.ok) {
                              throw new Error('データのクリアに失敗しました')
                            }

                            toaster.create({
                              type: 'success',
                              title: '成功',
                              description: 'データをクリアしました',
                            })
                          } catch (e) {
                            console.error(e)
                            toaster.create({
                              type: 'warning',
                              title: '警告',
                              description: 'サーバー側のデータクリアに失敗しましたが、入力をリセットしました',
                            })
                          } finally {
                            // UIの状態をリセット
                            setSpreadsheetImported(false)
                            setSpreadsheetData([])
                            setSpreadsheetLoading(false)
                            setImportedId('')
                            setSpreadsheetUrl('')
                            setSelectedCommentColumn('')
                            setCsvColumns([])
                          }
                        }}
                        colorScheme="red"
                        variant="outline"
                        size="sm"
                        loading={spreadsheetLoading}
                        loadingText="クリア中..."
                      >
                        データをクリアして再入力
                      </Button>
                    )}
                  </VStack>
                </Tabs.Content>
                
                <Tabs.Content value="existing">
                  <VStack alignItems="stretch" w="full" gap={4}>
                    <Field.Root>
                      <Field.Label>既存レポートを選択</Field.Label>
                      <NativeSelect.Root w={'100%'}>
                        <NativeSelect.Field
                          value={sourceReport}
                          onChange={(e) => setSourceReport(e.target.value)}
                        >
                          <option value="">選択してください</option>
                          {reports.map((report) => (
                            <option key={report.slug} value={report.slug}>
                              {report.question || report.slug} ({report.slug})
                            </option>
                          ))}
                        </NativeSelect.Field>
                        <NativeSelect.Indicator />
                      </NativeSelect.Root>
                      <Field.HelperText>
                        再利用するレポートを選択してください
                      </Field.HelperText>
                    </Field.Root>
                    <Button
                      onClick={() => loadReportConfig(sourceReport)}
                      loading={loadingReports}
                      disabled={!sourceReport}
                    >
                      設定を読み込む
                    </Button>
                  </VStack>
                </Tabs.Content>
              </Box>
            </Tabs.Root>
          </Field.Root>
          <HStack justify={'flex-end'} w={'full'}>
            <Button onClick={onToggle} variant={'outline'} w={'200px'}>
              AI詳細設定 (オプション)
            </Button>
          </HStack>
          <Presence present={open} w={'full'}>
            <VStack gap={10}>
              <Field.Root>
                <Field.Label>ID</Field.Label>
                <Input
                  w={'40%'}
                  value={input}
                  onChange={handleIdChange}
                  placeholder="例：example"
                  aria-invalid={!isIdValid}
                  borderColor={!isIdValid ? 'red.300' : undefined}
                  _hover={!isIdValid ? { borderColor: 'red.400' } : undefined}
                />
                {!isIdValid && (
                  <Text color="red.500" fontSize="sm" mt={1}>
                    IDは英小文字、数字、ハイフンのみ使用できます
                  </Text>
                )}
                <Field.HelperText>英字小文字と数字とハイフンのみ(URLで利用されます)</Field.HelperText>
              </Field.Root>
              <Field.Root>
                <Checkbox
                  checked={isPubcomMode}
                  onCheckedChange={(details) => {
                    const { checked } = details
                    if (checked === 'indeterminate') return
                    setIsPubcomMode(checked)
                  }}
                >
                csv出力モード
                </Checkbox>
                <Field.HelperText>
                元のコメントと要約された意見をCSV形式で出力します。完成したCSVファイルはレポート一覧ページからダウンロードできます。
                </Field.HelperText>
              </Field.Root>
              <Field.Root>
                <Field.Label>意見グループ数</Field.Label>
                <HStack w={'100%'}>
                  <Button
                    onClick={() => {
                      setClusterLv1(Math.max(2, clusterLv1 - 1))
                    }}
                    variant="outline"
                  >
                    -
                  </Button>
                  <Input
                    type="number"
                    value={clusterLv1.toString()}
                    min={2}
                    max={10}
                    onChange={(e) => {
                      const v = Number(e.target.value)
                      if (!isNaN(v)) {
                        setClusterLv1(Math.max(2, Math.min(10, v)))
                      }
                    }}
                  />
                  <Button
                    onClick={() => {
                      setClusterLv1(Math.min(10, clusterLv1 + 1))
                    }}
                    variant="outline"
                  >
                    +
                  </Button>
                  <ChevronRightIcon width="100px"/>
                  <Button
                    onClick={() => {
                      setClusterLv2(Math.max(2, clusterLv2 - 1))
                    }}
                    variant="outline"
                  >
                    -
                  </Button>
                  <Input
                    type="number"
                    value={clusterLv2.toString()}
                    min={2}
                    max={1000}
                    onChange={(e) => {
                      const v = Number(e.target.value)
                      if (!isNaN(v)) {
                        setClusterLv2(Math.max(2, Math.min(1000, v)))
                      }
                    }}
                  />
                  <Button
                    onClick={() => {
                      setClusterLv2(Math.min(1000, clusterLv2 + 1))
                    }}
                    variant="outline"
                  >
                    +
                  </Button>
                </HStack>
                <Field.HelperText>
                  階層ごとの意見グループ生成数です
                </Field.HelperText>
              </Field.Root>
              <Field.Root>
                <Field.Label>並列実行数</Field.Label>
                <HStack>
                  <Button
                    onClick={() => {
                      setWorkers(Math.max(1, workers - 1))
                    }}
                    variant="outline"
                  >
                    -
                  </Button>
                  <Input
                    type="number"
                    value={workers.toString()}
                    min={1}
                    max={100}
                    onChange={(e) => {
                      const v = Number(e.target.value)
                      if (!isNaN(v)) {
                        setWorkers(Math.max(1, Math.min(100, v)))
                      }
                    }}
                  />
                  <Button
                    onClick={() => {
                      setWorkers(Math.min(100, workers + 1))
                    }}
                    variant="outline"
                  >
                    +
                  </Button>
                </HStack>
                <Field.HelperText>
                  OpenAI APIの並列実行数です。値を大きくすることでレポート出力が速くなりますが、OpenAIアカウントのTierによってはレートリミットの上限に到達し、レポート出力が失敗する可能性があります。
                </Field.HelperText>
              </Field.Root>
              <Field.Root>
                <Field.Label>AIモデル</Field.Label>
                <NativeSelect.Root w={'40%'}>
                  <NativeSelect.Field value={model} onChange={(e) => setModel(e.target.value)}>
                    <option value={'gpt-4o-mini'}>OpenAI GPT-4o mini</option>
                    <option value={'gpt-4o'}>OpenAI GPT-4o</option>
                    <option value={'o3-mini'}>OpenAI o3-mini</option>
                  </NativeSelect.Field>
                  <NativeSelect.Indicator />
                </NativeSelect.Root>
                <Field.HelperText>
                  {model === 'gpt-4o-mini' && 'GPT-4o mini：最も安価に利用できるモデルです。価格の詳細はOpenAIが公開しているAPI料金のページをご参照ください。'}
                  {model === 'gpt-4o' && 'GPT-4o：gpt-4o-miniと比較して高性能なモデルです。性能は高くなりますが、gpt-4o-miniと比較してOpenAI APIの料金は高くなります。'}
                  {model === 'o3-mini' && 'o3-mini：gpt-4oよりも高度な推論能力を備えたモデルです。性能はより高くなりますが、gpt-4oと比較してOpenAI APIの料金は高くなります。'}
                </Field.HelperText>
              </Field.Root>
              <Field.Root>
                <Field.Label>抽出プロンプト</Field.Label>
                <Textarea
                  h={'150px'}
                  value={extraction}
                  onChange={(e) => setExtraction(e.target.value)}
                />
                <Field.HelperText>
                  AIに提示する抽出プロンプトです(通常は変更不要です)
                </Field.HelperText>
              </Field.Root>
              <Field.Root>
                <Field.Label>初期ラベリングプロンプト</Field.Label>
                <Textarea
                  h={'150px'}
                  value={initialLabelling}
                  onChange={(e) => setInitialLabelling(e.target.value)}
                />
                <Field.HelperText>
                  AIに提示する初期ラベリングプロンプトです(通常は変更不要です)
                </Field.HelperText>
              </Field.Root>
              <Field.Root>
                <Field.Label>統合ラベリングプロンプト</Field.Label>
                <Textarea
                  h={'150px'}
                  value={mergeLabelling}
                  onChange={(e) => setMergeLabelling(e.target.value)}
                />
                <Field.HelperText>
                  AIに提示する統合ラベリングプロンプトです(通常は変更不要です)
                </Field.HelperText>
              </Field.Root>
              <Field.Root>
                <Field.Label>要約プロンプト</Field.Label>
                <Textarea
                  h={'150px'}
                  value={overview}
                  onChange={(e) => setOverview(e.target.value)}
                />
                <Field.HelperText>
                  AIに提示する要約プロンプトです(通常は変更不要です)
                </Field.HelperText>
              </Field.Root>
            </VStack>
          </Presence>
          <Button
            mt={10}
            className={'gradientBg shadow'}
            size={'2xl'}
            w={'300px'}
            onClick={onSubmit}
            loading={loading}
          >レポート作成を開始</Button>
        </VStack>
      </Box>
    </div>
  )
}<|MERGE_RESOLUTION|>--- conflicted
+++ resolved
@@ -23,23 +23,10 @@
   useDisclosure,
   VStack
 } from '@chakra-ui/react'
-<<<<<<< HEAD
-import { FileUploadDropzone, FileUploadList, FileUploadRoot } from '@/components/ui/file-upload'
-import { useState, useEffect } from 'react'
-import { Checkbox } from '@/components/ui/checkbox'
-import { parseCsv, CsvData } from '@/app/create/parseCsv'
-import { useRouter } from 'next/navigation'
-import { toaster } from '@/components/ui/toaster'
-import { extractionPrompt } from './extractionPrompt'
-import { initialLabellingPrompt } from '@/app/create/initialLabellingPrompt'
-import { mergeLabellingPrompt } from '@/app/create/mergeLabellingPrompt'
-import { overviewPrompt } from '@/app/create/overviewPrompt'
-=======
->>>>>>> 811fdae5
 import { ChevronRightIcon, DownloadIcon } from 'lucide-react'
 import Link from 'next/link'
 import { useRouter } from 'next/navigation'
-import { useState } from 'react'
+import { useState, useEffect } from 'react'
 import { v4 } from 'uuid'
 import { extractionPrompt } from './extractionPrompt'
 
@@ -443,7 +430,8 @@
             overview
           },
           is_pubcom: isPubcomMode,
-          inputType
+          inputType,
+          source_report: inputType === 'existing' ? sourceReport : undefined
         })
       })
       if (!response.ok) {
