"use client";

import { initialLabellingPrompt } from "@/app/create/initialLabellingPrompt";
import { mergeLabellingPrompt } from "@/app/create/mergeLabellingPrompt";
import { overviewPrompt } from "@/app/create/overviewPrompt";
import { type CsvData, parseCsv } from "@/app/create/parseCsv";
import { Header } from "@/components/Header";
import { Checkbox } from "@/components/ui/checkbox";
import {
  FileUploadDropzone,
  FileUploadList,
  FileUploadRoot,
} from "@/components/ui/file-upload";
import { toaster } from "@/components/ui/toaster";
import {
  Box,
  Button,
  Field,
  HStack,
  Heading,
  Input,
  NativeSelect,
  Presence,
  Tabs,
  Text,
  Textarea,
  VStack,
  useDisclosure,
} from "@chakra-ui/react";
import { ChevronRightIcon, DownloadIcon } from "lucide-react";
import Link from "next/link";
import { useRouter } from "next/navigation";
import { useState } from "react";
import { v4 } from "uuid";
import { extractionPrompt } from "./extractionPrompt";

interface SpreadsheetComment {
  id?: string;
  comment: string;
  source?: string | null;
  url?: string | null;
}

export default function Page() {
<<<<<<< HEAD
  const router = useRouter();
  const { open, onToggle } = useDisclosure();
  const [loading, setLoading] = useState<boolean>(false);
  const [input, setInput] = useState<string>(v4());
  const [importedId, setImportedId] = useState<string>("");
  const [question, setQuestion] = useState<string>("");
  const [intro, setIntro] = useState<string>("");
  const [csv, setCsv] = useState<File | null>(null);
  const [inputType, setInputType] = useState<"file" | "spreadsheet">("file");
  const [spreadsheetUrl, setSpreadsheetUrl] = useState<string>("");
  const [spreadsheetImported, setSpreadsheetImported] =
    useState<boolean>(false);
  const [spreadsheetLoading, setSpreadsheetLoading] = useState<boolean>(false);
  const [spreadsheetData, setSpreadsheetData] = useState<SpreadsheetComment[]>(
    [],
  );
  const [model, setModel] = useState<string>("gpt-4o-mini");
  const [clusterLv1, setClusterLv1] = useState<number>(5);
  const [clusterLv2, setClusterLv2] = useState<number>(50);
  const [workers, setWorkers] = useState<number>(30);
  const [extraction, setExtraction] = useState<string>(extractionPrompt);
  const [initialLabelling, setInitialLabelling] = useState<string>(
    initialLabellingPrompt,
  );
  const [mergeLabelling, setMergeLabelling] =
    useState<string>(mergeLabellingPrompt);
  const [overview, setOverview] = useState<string>(overviewPrompt);
  const [isPubcomMode, setIsPubcomMode] = useState<boolean>(true);
  const [csvColumns, setCsvColumns] = useState<string[]>([]);
  const [selectedCommentColumn, setSelectedCommentColumn] =
    useState<string>("");
=======
  const router = useRouter()
  const { open, onToggle } = useDisclosure()
  const [loading, setLoading] = useState<boolean>(false)
  const [input, setInput] = useState<string>(v4())
  const [importedId, setImportedId] = useState<string>('')
  const [question, setQuestion] = useState<string>('')
  const [intro, setIntro] = useState<string>('')
  const [csv, setCsv] = useState<File | null>(null)
  const [inputType, setInputType] = useState<'file' | 'spreadsheet'>('file')
  const [spreadsheetUrl, setSpreadsheetUrl] = useState<string>('')
  const [spreadsheetImported, setSpreadsheetImported] = useState<boolean>(false)
  const [spreadsheetLoading, setSpreadsheetLoading] = useState<boolean>(false)
  const [spreadsheetData, setSpreadsheetData] = useState<SpreadsheetComment[]>([])
  const [model, setModel] = useState<string>('gpt-4o-mini')
  const [clusterLv1, setClusterLv1] = useState<number>(5)
  const [clusterLv2, setClusterLv2] = useState<number>(50)
  const [workers, setWorkers] = useState<number>(30)
  const [extraction, setExtraction] = useState<string>(extractionPrompt)
  const [initialLabelling, setInitialLabelling] = useState<string>(initialLabellingPrompt)
  const [mergeLabelling, setMergeLabelling] = useState<string>(mergeLabellingPrompt)
  const [overview, setOverview] = useState<string>(overviewPrompt)
  const [isPubcomMode, setIsPubcomMode] = useState<boolean>(true)
  const [csvColumns, setCsvColumns] = useState<string[]>([])
  const [selectedCommentColumn, setSelectedCommentColumn] = useState<string>('')
  const [autoAdjusted, setAutoAdjusted] = useState<boolean>(false)
>>>>>>> d48d3d98

  // IDのバリデーション関数
  const isValidId = (id: string): boolean => {
    return /^[a-z0-9](?:[a-z0-9-]*[a-z0-9])?$/.test(id) && id.length <= 255;
  };

  // IDのバリデーション結果を状態として持つ
  const [isIdValid, setIsIdValid] = useState<boolean>(true);

  // 入力変更時にバリデーションを実行
  const handleIdChange = (e: React.ChangeEvent<HTMLInputElement>) => {
    const newId = e.target.value;
    setInput(newId);
    setIsIdValid(isValidId(newId));
  };

  const canImport = spreadsheetUrl.trim() && isIdValid && !spreadsheetImported;

  async function importSpreadsheet() {
    if (!canImport) {
      toaster.create({
        type: "error",
        title: "入力エラー",
        description: !isIdValid
          ? "IDは英小文字、数字、ハイフンのみ使用できます"
          : "スプレッドシートのURLを入力してください",
      });
      return;
    }

    setSpreadsheetLoading(true);
    try {
      const response = await fetch(
        `${process.env.NEXT_PUBLIC_API_BASEPATH}/admin/spreadsheet/import`,
        {
          method: "POST",
          headers: {
            "x-api-key": process.env.NEXT_PUBLIC_ADMIN_API_KEY || "",
            "Content-Type": "application/json",
          },
          body: JSON.stringify({
            url: spreadsheetUrl,
            file_name: input,
          }),
        },
      );

      if (!response.ok) {
        const errorData = await response.json();
        throw new Error(errorData.detail || "不明なエラーが発生しました");
      }

      await response.json();

      setImportedId(input);

      // スプレッドシートのデータを取得
      const commentResponse = await fetch(
        `${process.env.NEXT_PUBLIC_API_BASEPATH}/admin/spreadsheet/data/${input}`,
        {
          headers: {
            "x-api-key": process.env.NEXT_PUBLIC_ADMIN_API_KEY || "",
          },
        },
      );

      if (!commentResponse.ok) {
        throw new Error("スプレッドシートデータの取得に失敗しました");
      }

      const commentData = await commentResponse.json();
      setSpreadsheetData(commentData.comments);

      if (commentData.comments.length > 0) {
        const columns = Object.keys(commentData.comments[0]);
        setCsvColumns(columns);
        if (columns.includes("comment")) {
          setSelectedCommentColumn("comment");
        }
      }

      if (commentData.comments.length > 0) {
        setCsvColumns(Object.keys(commentData.comments[0]));
      }

      toaster.create({
        type: "success",
        title: "成功",
        description: `スプレッドシートのデータ ${commentData.comments.length} 件を取得しました`,
      });
      setSpreadsheetImported(true);
    } catch (e) {
      console.error(e);

      // エラーメッセージを解析して、より適切な短いメッセージに変換
      const errorMessage =
        e instanceof Error ? e.message : "不明なエラーが発生しました";
      let displayErrorMessage = "";

      // URLやアクセス権限のエラー
      if (
        errorMessage.includes("Unauthorized") ||
        errorMessage.includes("401")
      ) {
        displayErrorMessage =
          "スプレッドシートへのアクセス権限がありません。公開設定を確認してください。";
      }
      // 存在しないシートなど
      else if (
        errorMessage.includes("404") ||
        errorMessage.includes("Not Found")
      ) {
        displayErrorMessage =
          "スプレッドシートが見つかりません。URLを確認してください。";
      }
      // スプレッドシート形式の問題
      else if (
        errorMessage.includes("comment") ||
        errorMessage.includes("カラム")
      ) {
        displayErrorMessage =
          "スプレッドシートの形式が正しくありません。commentカラムが必要です。";
      }
      // その他のエラー
      else {
        displayErrorMessage =
          "スプレッドシートの取得に失敗しました。URLと公開設定を確認してください。";
      }

      toaster.create({
        type: "error",
        title: "データ取得エラー",
        description: displayErrorMessage,
      });
      setSpreadsheetImported(false);
    } finally {
      setSpreadsheetLoading(false);
    }
  }

  async function onSubmit() {
    setLoading(true);

    const commonCheck = [
      /^[a-z0-9](?:[a-z0-9-]*[a-z0-9])?$/.test(input),
      question.length > 0,
      intro.length > 0,
      clusterLv1 > 0,
      clusterLv2 > 0,
      model.length > 0,
      extraction.length > 0,
    ].every(Boolean);

    const sourceCheck =
      (inputType === "file" && !!csv) ||
      (inputType === "spreadsheet" && spreadsheetImported);

    if (!commonCheck || !sourceCheck) {
      toaster.create({
        type: "error",
        title: "入力エラー",
        description: "全ての項目が入力されているか確認してください",
      });
      setLoading(false);
      return;
    }
    if (csvColumns.length > 0 && !selectedCommentColumn) {
      toaster.create({
        type: "error",
        title: "カラム未選択",
        description: "コメントカラムを選択してください",
      });
      setLoading(false);
      return;
    }

    let comments: CsvData[] = [];
    try {
      if (inputType === "file" && csv) {
        const parsed = await parseCsv(csv);
        comments = parsed.map((row, index) => ({
          id: `csv-${index + 1}`,
          comment: (row as unknown as Record<string, unknown>)[
            selectedCommentColumn
          ] as string,
          source: null,
          url: null,
        }));
        if (comments.length < clusterLv2) {
          const confirmProceed = window.confirm(
            `csvファイルの行数 (${comments.length}) が設定された意見グループ数 (${clusterLv2}) を下回っています。このまま続けますか？
    \n※コメントから抽出される意見が設定された意見グループ数に満たない場合、処理中にエラーになる可能性があります（一つのコメントから複数の意見が抽出されることもあるため、問題ない場合もあります）。
    \n意見グループ数を変更する場合は、「AI詳細設定」を開いてください。`,
          );
          if (!confirmProceed) {
            setLoading(false);
            return;
          }
        }
      } else if (inputType === "spreadsheet" && spreadsheetImported) {
        comments = spreadsheetData.map((row, index) => ({
          id: row.id || `spreadsheet-${index + 1}`,
          comment: (row as unknown as Record<string, unknown>)[
            selectedCommentColumn
          ] as string,
          source: row.source || null,
          url: row.url || null,
        }));
      }
    } catch (e) {
      toaster.create({
        type: "error",
        title: "データの読み込みに失敗しました",
        description: e as string,
      });
      setLoading(false);
      return;
    }

    try {
      const payload = {
        input,
        question,
        intro,
        comments,
        cluster: [clusterLv1, clusterLv2],
        model,
        workers,
        prompt: {
          extraction,
          initialLabelling,
          mergeLabelling,
          overview,
        },
        is_pubcom: isPubcomMode,
      };

      console.log("送信されるJSON:", payload);

      const response = await fetch(
        `${process.env.NEXT_PUBLIC_API_BASEPATH}/admin/reports`,
        {
          method: "POST",
          headers: {
            "x-api-key": process.env.NEXT_PUBLIC_ADMIN_API_KEY || "",
            "Content-Type": "application/json",
          },
          body: JSON.stringify({
            input,
            question,
            intro,
            comments,
            cluster: [clusterLv1, clusterLv2],
            model,
            workers,
            prompt: {
              extraction,
              initialLabelling,
              mergeLabelling,
              overview,
            },
            is_pubcom: isPubcomMode,
            inputType,
          }),
        },
      );
      if (!response.ok) {
        throw new Error(response.statusText);
      }
      toaster.create({
        duration: 5000,
        type: "success",
        title: "レポート作成を開始しました",
      });
      router.replace("/");
    } catch (e) {
      console.error(e);
      toaster.create({
        duration: 5000,
        type: "error",
        title: "レポート作成に失敗しました",
        description: "問題が解決しない場合は開発者に問い合わせください",
      });
    } finally {
      setLoading(false);
    }
  }
  const handleTabValueChange = (details: { value: string }) => {
    const newType = details.value as "file" | "spreadsheet";
    setInputType(newType);

    if (newType === "file" && csv) {
      // CSVのカラムを再構築
      parseCsv(csv).then((parsed) => {
        if (parsed.length > 0) {
          const columns = Object.keys(parsed[0]);
          setCsvColumns(columns);
          if (columns.includes("comment")) {
            setSelectedCommentColumn("comment");
          }
        }
      });
    } else if (newType === "spreadsheet" && spreadsheetData.length > 0) {
      // スプレッドシートのカラムを再構築
      const columns = Object.keys(spreadsheetData[0]);
      setCsvColumns(columns);
      if (columns.includes("comment")) {
        setSelectedCommentColumn("comment");
      }
    } else {
      // データがない場合はカラムリセット
      setCsvColumns([]);
      setSelectedCommentColumn("");
    }
  };

  return (
    <div className={"container"}>
      <Header />
      <Box mx={"auto"} maxW={"800px"}>
        <Heading textAlign={"center"} my={10}>
          新しいレポートを作成する
        </Heading>
        <VStack gap={5}>
          <Field.Root>
            <Field.Label>タイトル</Field.Label>
            <Input
              value={question}
              onChange={(e) => setQuestion(e.target.value)}
              placeholder="例：人類が人工知能を開発・展開する上で、最優先すべき課題は何でしょうか？"
            />
            <Field.HelperText>レポートのタイトルを記載します</Field.HelperText>
          </Field.Root>
          <Field.Root>
            <Field.Label>調査概要</Field.Label>
            <Input
              value={intro}
              onChange={(e) => setIntro(e.target.value)}
              placeholder="例：このAI生成レポートは、パブリックコメントにおいて寄せられた意見に基づいています。"
            />
            <Field.HelperText>
              コメントの集計期間や、コメントの収集元など、調査の概要を記載します
            </Field.HelperText>
          </Field.Root>
          <Field.Root>
            <Field.Label>入力データ</Field.Label>
            <Tabs.Root
              defaultValue="file"
              value={inputType}
              onValueChange={handleTabValueChange}
              variant="enclosed"
              width="100%"
            >
              <Tabs.List>
                <Tabs.Trigger value="file">CSVファイル</Tabs.Trigger>
                <Tabs.Trigger value="spreadsheet">
                  Googleスプレッドシート
                </Tabs.Trigger>
                <Tabs.Indicator />
              </Tabs.List>

              <Box p={4}>
                <Tabs.Content value="file">
                  <VStack alignItems="stretch" w="full">
                    <Link
                      href="/sample_comments.csv"
                      download
                      style={{
                        display: "inline-flex",
                        alignItems: "center",
                        gap: "4px",
                        marginLeft: "8px",
                        textDecoration: "underline",
                        fontSize: "0.8rem",
                      }}
                    >
                      <DownloadIcon size={14} />
                      サンプルCSVをダウンロード
                    </Link>
                    <FileUploadRoot
                      w={"full"}
                      alignItems="stretch"
                      accept={["text/csv"]}
                      inputProps={{ multiple: false }}
                      onFileChange={async (e) => {
                        const file = e.acceptedFiles[0];
                        setCsv(file);
                        if (file) {
                          const parsed = await parseCsv(file);
                          if (parsed.length > 0) {
                            const columns = Object.keys(parsed[0]);
                            setCsvColumns(columns);
                            if (columns.includes("comment")) {
                              setSelectedCommentColumn("comment");
                            }
                          }
                        }
                      }}
                    >
                      <Box
                        opacity={csv ? 0.5 : 1}
                        pointerEvents={csv ? "none" : "auto"}
                      >
                        <FileUploadDropzone
                          label="分析するコメントファイルを選択してください"
                          description=".csv"
                        />
                      </Box>
                      <FileUploadList
                        clearable={true}
                        onRemove={() => setCsv(null)}
                      />
                    </FileUploadRoot>
                    {csvColumns.length > 0 && (
                      <Field.Root mt={4}>
                        <Field.Label>コメントカラム選択</Field.Label>
                        <NativeSelect.Root w={"60%"}>
                          <NativeSelect.Field
                            value={selectedCommentColumn}
                            onChange={(e) =>
                              setSelectedCommentColumn(e.target.value)
                            }
                          >
                            <option value="">選択してください</option>
                            {csvColumns.map((col) => (
                              <option key={col} value={col}>
                                {col}
                              </option>
                            ))}
                          </NativeSelect.Field>
                          <NativeSelect.Indicator />
                        </NativeSelect.Root>
                        <Field.HelperText>
                          分析対象のコメントが含まれるカラムを選んでください（それ以外のカラムは無視されます）。
                        </Field.HelperText>
                      </Field.Root>
                    )}
                  </VStack>
                </Tabs.Content>

                <Tabs.Content value="spreadsheet">
                  <VStack alignItems="stretch" w="full" gap={4}>
                    <Field.Root>
                      <Field.Label>スプレッドシートURL</Field.Label>
                      <HStack
                        w="full"
                        flexDir={["column", "column", "row"]}
                        alignItems={["stretch", "stretch", "center"]}
                        gap={[2, 2, 4]}
                      >
                        <Input
                          flex="1"
                          value={spreadsheetUrl}
                          onChange={(e) => setSpreadsheetUrl(e.target.value)}
                          placeholder="https://docs.google.com/spreadsheets/d/xxxxxxxxxxxx/edit"
                          disabled={spreadsheetImported} // インポート済みの場合はURL入力も無効化
                        />
                        <Button
                          onClick={importSpreadsheet}
                          loading={spreadsheetLoading}
                          disabled={!canImport}
                          whiteSpace="nowrap"
                          width={["full", "full", "auto"]}
                        >
                          {spreadsheetImported ? "取得済み" : "データを取得"}
                        </Button>
                      </HStack>
                      <Field.HelperText>
                        公開されているGoogleスプレッドシートのURLを入力してください
                        <br />
                      </Field.HelperText>
                      {csvColumns.length > 0 && (
                        <Field.Root mt={4}>
                          <Field.Label>コメントカラム選択</Field.Label>
                          <NativeSelect.Root w={"60%"}>
                            <NativeSelect.Field
                              value={selectedCommentColumn}
                              onChange={(e) =>
                                setSelectedCommentColumn(e.target.value)
                              }
                            >
                              <option value="">選択してください</option>
                              {csvColumns.map((col) => (
                                <option key={col} value={col}>
                                  {col}
                                </option>
                              ))}
                            </NativeSelect.Field>
                            <NativeSelect.Indicator />
                          </NativeSelect.Root>
                          <Field.HelperText>
                            分析対象のコメントが含まれるカラムを選んでください（それ以外のカラムは無視されます）。
                          </Field.HelperText>
                        </Field.Root>
                      )}
                    </Field.Root>
                    {spreadsheetImported && (
                      <Text color="green.500" fontSize="sm">
                        スプレッドシートのデータ {spreadsheetData.length}{" "}
                        件を取得しました
                      </Text>
                    )}

                    {/* スプレッドシートデータ再取得のためのボタンを追加 */}
                    {spreadsheetImported && (
                      <Button
                        onClick={async () => {
                          try {
                            setSpreadsheetLoading(true);
                            // サーバー側のデータを削除するAPI呼び出し - インポート時のIDを使用
                            const response = await fetch(
                              `${process.env.NEXT_PUBLIC_API_BASEPATH}/admin/inputs/${importedId}`,
                              {
                                method: "DELETE",
                                headers: {
                                  "x-api-key":
                                    process.env.NEXT_PUBLIC_ADMIN_API_KEY || "",
                                },
                              },
                            );

                            if (!response.ok) {
                              throw new Error("データのクリアに失敗しました");
                            }

                            toaster.create({
                              type: "success",
                              title: "成功",
                              description: "データをクリアしました",
                            });
                          } catch (e) {
                            console.error(e);
                            toaster.create({
                              type: "warning",
                              title: "警告",
                              description:
                                "サーバー側のデータクリアに失敗しましたが、入力をリセットしました",
                            });
                          } finally {
                            // UIの状態をリセット
                            setSpreadsheetImported(false);
                            setSpreadsheetData([]);
                            setSpreadsheetLoading(false);
                            setImportedId("");
                            setSpreadsheetUrl("");
                            setSelectedCommentColumn("");
                            setCsvColumns([]);
                          }
                        }}
                        colorScheme="red"
                        variant="outline"
                        size="sm"
                        loading={spreadsheetLoading}
                        loadingText="クリア中..."
                      >
                        データをクリアして再入力
                      </Button>
                    )}
                  </VStack>
                </Tabs.Content>
              </Box>
            </Tabs.Root>
          </Field.Root>
          <HStack justify={"flex-end"} w={"full"}>
            <Button onClick={onToggle} variant={"outline"} w={"200px"}>
              AI詳細設定 (オプション)
            </Button>
          </HStack>
          <Presence present={open} w={"full"}>
            <VStack gap={10}>
              <Field.Root>
                <Field.Label>ID</Field.Label>
                <Input
                  w={"40%"}
                  value={input}
                  onChange={handleIdChange}
                  placeholder="例：example"
                  aria-invalid={!isIdValid}
                  borderColor={!isIdValid ? "red.300" : undefined}
                  _hover={!isIdValid ? { borderColor: "red.400" } : undefined}
                />
                {!isIdValid && (
                  <Text color="red.500" fontSize="sm" mt={1}>
                    IDは英小文字、数字、ハイフンのみ使用できます
                  </Text>
                )}
                <Field.HelperText>
                  英字小文字と数字とハイフンのみ(URLで利用されます)
                </Field.HelperText>
              </Field.Root>
              <Field.Root>
                <Checkbox
                  checked={isPubcomMode}
                  onCheckedChange={(details) => {
                    const { checked } = details;
                    if (checked === "indeterminate") return;
                    setIsPubcomMode(checked);
                  }}
                >
                  csv出力モード
                </Checkbox>
                <Field.HelperText>
                  元のコメントと要約された意見をCSV形式で出力します。完成したCSVファイルはレポート一覧ページからダウンロードできます。
                </Field.HelperText>
              </Field.Root>
              <Field.Root>
                <Field.Label>意見グループ数</Field.Label>
                <HStack w={"100%"}>
                  <Button
                    onClick={() => {
<<<<<<< HEAD
                      setClusterLv1(Math.max(2, clusterLv1 - 1));
=======
                      const newClusterLv1 = Math.max(2, clusterLv1 - 1)
                      setClusterLv1(newClusterLv1)
>>>>>>> d48d3d98
                    }}
                    variant="outline"
                  >
                    -
                  </Button>
                  <Input
                    type="number"
                    value={clusterLv1.toString()}
                    min={2}
                    max={20}
                    onChange={(e) => {
<<<<<<< HEAD
                      const v = Number(e.target.value);
                      if (!Number.isNaN(v)) {
                        setClusterLv1(Math.max(2, Math.min(10, v)));
=======
                      const v = Number(e.target.value)
                      if (!isNaN(v)) {
                        const newClusterLv1 = Math.max(2, Math.min(20, v))
                        setClusterLv1(newClusterLv1)
                        
                        // 第一階層のクラスタ数 * 2 > 第二階層のクラスタ数の場合のみ、第二階層の値を更新
                        const newClusterLv2 = newClusterLv1 * 2
                        if (newClusterLv2 > clusterLv2) {
                          setClusterLv2(newClusterLv2)
                          setAutoAdjusted(true)
                        }
>>>>>>> d48d3d98
                      }
                    }}
                  />
                  <Button
                    onClick={() => {
<<<<<<< HEAD
                      setClusterLv1(Math.min(10, clusterLv1 + 1));
=======
                      const newClusterLv1 = Math.min(20, clusterLv1 + 1)
                      setClusterLv1(newClusterLv1)
                      
                      // 第一階層のクラスタ数 * 2 > 第二階層のクラスタ数の場合のみ、第二階層の値を更新
                      const newClusterLv2 = newClusterLv1 * 2
                      if (newClusterLv2 > clusterLv2) {
                        setClusterLv2(newClusterLv2)
                        setAutoAdjusted(true)
                      }
>>>>>>> d48d3d98
                    }}
                    variant="outline"
                  >
                    +
                  </Button>
                  <ChevronRightIcon width="100px" />
                  <Button
                    onClick={() => {
<<<<<<< HEAD
                      setClusterLv2(Math.max(2, clusterLv2 - 1));
=======
                      const newClusterLv2 = Math.max(2, clusterLv2 - 1)
                      setClusterLv2(newClusterLv2)
                      
                      // 第二階層の値が第一階層の値の2倍未満の場合は自動調整
                      if (newClusterLv2 < clusterLv1 * 2) {
                        const adjustedValue = clusterLv1 * 2
                        setClusterLv2(adjustedValue)
                        setAutoAdjusted(true)
                      } else {
                        setAutoAdjusted(false)
                      }
>>>>>>> d48d3d98
                    }}
                    variant="outline"
                  >
                    -
                  </Button>
                  <Input
                    type="number"
                    value={clusterLv2.toString()}
                    min={2}
                    max={1000}
                    onChange={(e) => {
<<<<<<< HEAD
                      const v = Number(e.target.value);
                      if (!Number.isNaN(v)) {
                        setClusterLv2(Math.max(2, Math.min(1000, v)));
=======
                      // 入力中も最大値を制限
                      const inputValue = e.target.value
                      if (inputValue === '') {
                        return // 空の入力は無視
                      }
                      
                      const v = Number(inputValue)
                      if (!isNaN(v)) {
                        // 最大値を1000に制限
                        const limitedValue = Math.min(1000, v)
                        setClusterLv2(limitedValue)
                      }
                    }}
                    onBlur={(e) => {
                      // フォーカスが外れたときに値の検証と自動調整を行う
                      const v = Number(e.target.value)
                      if (!isNaN(v)) {
                        let newValue = Math.max(2, Math.min(1000, v))
                        
                        // 第二階層の値が第一階層の値の2倍未満の場合は自動調整
                        if (newValue < clusterLv1 * 2) {
                          newValue = clusterLv1 * 2
                          setClusterLv2(newValue)
                          setAutoAdjusted(true)
                        } else {
                          setAutoAdjusted(false)
                        }
>>>>>>> d48d3d98
                      }
                    }}
                  />
                  <Button
                    onClick={() => {
<<<<<<< HEAD
                      setClusterLv2(Math.min(1000, clusterLv2 + 1));
=======
                      const newClusterLv2 = Math.min(1000, clusterLv2 + 1)
                      setClusterLv2(newClusterLv2)
                      
                      // 第二階層の値が第一階層の値の2倍未満の場合は自動調整
                      if (newClusterLv2 < clusterLv1 * 2) {
                        const adjustedValue = clusterLv1 * 2
                        setClusterLv2(adjustedValue)
                        setAutoAdjusted(true)
                      } else {
                        setAutoAdjusted(false)
                      }
>>>>>>> d48d3d98
                    }}
                    variant="outline"
                  >
                    +
                  </Button>
                </HStack>
                <Field.HelperText>
                  階層ごとの意見グループ生成数です。
                </Field.HelperText>
                {autoAdjusted && (
                  <Text color="orange.500" fontSize="sm" mt={2}>
                    第2階層の意見グループ数が自動調整されました。第2階層の意見グループ数は第1階層の意見グループ数の2倍以上に設定してください。
                  </Text>
                )}
              </Field.Root>
              <Field.Root>
                <Field.Label>並列実行数</Field.Label>
                <HStack>
                  <Button
                    onClick={() => {
                      setWorkers(Math.max(1, workers - 1));
                    }}
                    variant="outline"
                  >
                    -
                  </Button>
                  <Input
                    type="number"
                    value={workers.toString()}
                    min={1}
                    max={100}
                    onChange={(e) => {
                      const v = Number(e.target.value);
                      if (!Number.isNaN(v)) {
                        setWorkers(Math.max(1, Math.min(100, v)));
                      }
                    }}
                  />
                  <Button
                    onClick={() => {
                      setWorkers(Math.min(100, workers + 1));
                    }}
                    variant="outline"
                  >
                    +
                  </Button>
                </HStack>
                <Field.HelperText>
                  OpenAI
                  APIの並列実行数です。値を大きくすることでレポート出力が速くなりますが、OpenAIアカウントのTierによってはレートリミットの上限に到達し、レポート出力が失敗する可能性があります。
                </Field.HelperText>
              </Field.Root>
              <Field.Root>
                <Field.Label>AIモデル</Field.Label>
                <NativeSelect.Root w={"40%"}>
                  <NativeSelect.Field
                    value={model}
                    onChange={(e) => setModel(e.target.value)}
                  >
                    <option value={"gpt-4o-mini"}>OpenAI GPT-4o mini</option>
                    <option value={"gpt-4o"}>OpenAI GPT-4o</option>
                    <option value={"o3-mini"}>OpenAI o3-mini</option>
                  </NativeSelect.Field>
                  <NativeSelect.Indicator />
                </NativeSelect.Root>
                <Field.HelperText>
                  {model === "gpt-4o-mini" &&
                    "GPT-4o mini：最も安価に利用できるモデルです。価格の詳細はOpenAIが公開しているAPI料金のページをご参照ください。"}
                  {model === "gpt-4o" &&
                    "GPT-4o：gpt-4o-miniと比較して高性能なモデルです。性能は高くなりますが、gpt-4o-miniと比較してOpenAI APIの料金は高くなります。"}
                  {model === "o3-mini" &&
                    "o3-mini：gpt-4oよりも高度な推論能力を備えたモデルです。性能はより高くなりますが、gpt-4oと比較してOpenAI APIの料金は高くなります。"}
                </Field.HelperText>
              </Field.Root>
              <Field.Root>
                <Field.Label>抽出プロンプト</Field.Label>
                <Textarea
                  h={"150px"}
                  value={extraction}
                  onChange={(e) => setExtraction(e.target.value)}
                />
                <Field.HelperText>
                  AIに提示する抽出プロンプトです(通常は変更不要です)
                </Field.HelperText>
              </Field.Root>
              <Field.Root>
                <Field.Label>初期ラベリングプロンプト</Field.Label>
                <Textarea
                  h={"150px"}
                  value={initialLabelling}
                  onChange={(e) => setInitialLabelling(e.target.value)}
                />
                <Field.HelperText>
                  AIに提示する初期ラベリングプロンプトです(通常は変更不要です)
                </Field.HelperText>
              </Field.Root>
              <Field.Root>
                <Field.Label>統合ラベリングプロンプト</Field.Label>
                <Textarea
                  h={"150px"}
                  value={mergeLabelling}
                  onChange={(e) => setMergeLabelling(e.target.value)}
                />
                <Field.HelperText>
                  AIに提示する統合ラベリングプロンプトです(通常は変更不要です)
                </Field.HelperText>
              </Field.Root>
              <Field.Root>
                <Field.Label>要約プロンプト</Field.Label>
                <Textarea
                  h={"150px"}
                  value={overview}
                  onChange={(e) => setOverview(e.target.value)}
                />
                <Field.HelperText>
                  AIに提示する要約プロンプトです(通常は変更不要です)
                </Field.HelperText>
              </Field.Root>
            </VStack>
          </Presence>
          <Button
            mt={10}
            className={"gradientBg shadow"}
            size={"2xl"}
            w={"300px"}
            onClick={onSubmit}
            loading={loading}
          >
            レポート作成を開始
          </Button>
        </VStack>
      </Box>
    </div>
  );
}<|MERGE_RESOLUTION|>--- conflicted
+++ resolved
@@ -42,7 +42,6 @@
 }
 
 export default function Page() {
-<<<<<<< HEAD
   const router = useRouter();
   const { open, onToggle } = useDisclosure();
   const [loading, setLoading] = useState<boolean>(false);
@@ -74,33 +73,7 @@
   const [csvColumns, setCsvColumns] = useState<string[]>([]);
   const [selectedCommentColumn, setSelectedCommentColumn] =
     useState<string>("");
-=======
-  const router = useRouter()
-  const { open, onToggle } = useDisclosure()
-  const [loading, setLoading] = useState<boolean>(false)
-  const [input, setInput] = useState<string>(v4())
-  const [importedId, setImportedId] = useState<string>('')
-  const [question, setQuestion] = useState<string>('')
-  const [intro, setIntro] = useState<string>('')
-  const [csv, setCsv] = useState<File | null>(null)
-  const [inputType, setInputType] = useState<'file' | 'spreadsheet'>('file')
-  const [spreadsheetUrl, setSpreadsheetUrl] = useState<string>('')
-  const [spreadsheetImported, setSpreadsheetImported] = useState<boolean>(false)
-  const [spreadsheetLoading, setSpreadsheetLoading] = useState<boolean>(false)
-  const [spreadsheetData, setSpreadsheetData] = useState<SpreadsheetComment[]>([])
-  const [model, setModel] = useState<string>('gpt-4o-mini')
-  const [clusterLv1, setClusterLv1] = useState<number>(5)
-  const [clusterLv2, setClusterLv2] = useState<number>(50)
-  const [workers, setWorkers] = useState<number>(30)
-  const [extraction, setExtraction] = useState<string>(extractionPrompt)
-  const [initialLabelling, setInitialLabelling] = useState<string>(initialLabellingPrompt)
-  const [mergeLabelling, setMergeLabelling] = useState<string>(mergeLabellingPrompt)
-  const [overview, setOverview] = useState<string>(overviewPrompt)
-  const [isPubcomMode, setIsPubcomMode] = useState<boolean>(true)
-  const [csvColumns, setCsvColumns] = useState<string[]>([])
-  const [selectedCommentColumn, setSelectedCommentColumn] = useState<string>('')
-  const [autoAdjusted, setAutoAdjusted] = useState<boolean>(false)
->>>>>>> d48d3d98
+  const [autoAdjusted, setAutoAdjusted] = useState<boolean>(false);
 
   // IDのバリデーション関数
   const isValidId = (id: string): boolean => {
@@ -711,12 +684,7 @@
                 <HStack w={"100%"}>
                   <Button
                     onClick={() => {
-<<<<<<< HEAD
                       setClusterLv1(Math.max(2, clusterLv1 - 1));
-=======
-                      const newClusterLv1 = Math.max(2, clusterLv1 - 1)
-                      setClusterLv1(newClusterLv1)
->>>>>>> d48d3d98
                     }}
                     variant="outline"
                   >
@@ -728,41 +696,31 @@
                     min={2}
                     max={20}
                     onChange={(e) => {
-<<<<<<< HEAD
                       const v = Number(e.target.value);
                       if (!Number.isNaN(v)) {
-                        setClusterLv1(Math.max(2, Math.min(10, v)));
-=======
-                      const v = Number(e.target.value)
-                      if (!isNaN(v)) {
-                        const newClusterLv1 = Math.max(2, Math.min(20, v))
-                        setClusterLv1(newClusterLv1)
-                        
+                        const newClusterLv1 = Math.max(2, Math.min(20, v));
+                        setClusterLv1(newClusterLv1);
+
                         // 第一階層のクラスタ数 * 2 > 第二階層のクラスタ数の場合のみ、第二階層の値を更新
-                        const newClusterLv2 = newClusterLv1 * 2
+                        const newClusterLv2 = newClusterLv1 * 2;
                         if (newClusterLv2 > clusterLv2) {
-                          setClusterLv2(newClusterLv2)
-                          setAutoAdjusted(true)
+                          setClusterLv2(newClusterLv2);
+                          setAutoAdjusted(true);
                         }
->>>>>>> d48d3d98
                       }
                     }}
                   />
                   <Button
                     onClick={() => {
-<<<<<<< HEAD
-                      setClusterLv1(Math.min(10, clusterLv1 + 1));
-=======
-                      const newClusterLv1 = Math.min(20, clusterLv1 + 1)
-                      setClusterLv1(newClusterLv1)
-                      
+                      const newClusterLv1 = Math.min(20, clusterLv1 + 1);
+                      setClusterLv1(newClusterLv1);
+
                       // 第一階層のクラスタ数 * 2 > 第二階層のクラスタ数の場合のみ、第二階層の値を更新
-                      const newClusterLv2 = newClusterLv1 * 2
+                      const newClusterLv2 = newClusterLv1 * 2;
                       if (newClusterLv2 > clusterLv2) {
-                        setClusterLv2(newClusterLv2)
-                        setAutoAdjusted(true)
+                        setClusterLv2(newClusterLv2);
+                        setAutoAdjusted(true);
                       }
->>>>>>> d48d3d98
                     }}
                     variant="outline"
                   >
@@ -771,21 +729,17 @@
                   <ChevronRightIcon width="100px" />
                   <Button
                     onClick={() => {
-<<<<<<< HEAD
-                      setClusterLv2(Math.max(2, clusterLv2 - 1));
-=======
-                      const newClusterLv2 = Math.max(2, clusterLv2 - 1)
-                      setClusterLv2(newClusterLv2)
-                      
+                      const newClusterLv2 = Math.max(2, clusterLv2 - 1);
+                      setClusterLv2(newClusterLv2);
+
                       // 第二階層の値が第一階層の値の2倍未満の場合は自動調整
                       if (newClusterLv2 < clusterLv1 * 2) {
-                        const adjustedValue = clusterLv1 * 2
-                        setClusterLv2(adjustedValue)
-                        setAutoAdjusted(true)
+                        const adjustedValue = clusterLv1 * 2;
+                        setClusterLv2(adjustedValue);
+                        setAutoAdjusted(true);
                       } else {
-                        setAutoAdjusted(false)
+                        setAutoAdjusted(false);
                       }
->>>>>>> d48d3d98
                     }}
                     variant="outline"
                   >
@@ -797,59 +751,49 @@
                     min={2}
                     max={1000}
                     onChange={(e) => {
-<<<<<<< HEAD
-                      const v = Number(e.target.value);
+                      // 入力中も最大値を制限
+                      const inputValue = e.target.value;
+                      if (inputValue === "") {
+                        return; // 空の入力は無視
+                      }
+
+                      const v = Number(inputValue);
                       if (!Number.isNaN(v)) {
-                        setClusterLv2(Math.max(2, Math.min(1000, v)));
-=======
-                      // 入力中も最大値を制限
-                      const inputValue = e.target.value
-                      if (inputValue === '') {
-                        return // 空の入力は無視
-                      }
-                      
-                      const v = Number(inputValue)
-                      if (!isNaN(v)) {
                         // 最大値を1000に制限
-                        const limitedValue = Math.min(1000, v)
-                        setClusterLv2(limitedValue)
+                        const limitedValue = Math.min(1000, v);
+                        setClusterLv2(limitedValue);
                       }
                     }}
                     onBlur={(e) => {
                       // フォーカスが外れたときに値の検証と自動調整を行う
-                      const v = Number(e.target.value)
-                      if (!isNaN(v)) {
-                        let newValue = Math.max(2, Math.min(1000, v))
-                        
+                      const v = Number(e.target.value);
+                      if (!Number.isNaN(v)) {
+                        let newValue = Math.max(2, Math.min(1000, v));
+
                         // 第二階層の値が第一階層の値の2倍未満の場合は自動調整
                         if (newValue < clusterLv1 * 2) {
-                          newValue = clusterLv1 * 2
-                          setClusterLv2(newValue)
-                          setAutoAdjusted(true)
+                          newValue = clusterLv1 * 2;
+                          setClusterLv2(newValue);
+                          setAutoAdjusted(true);
                         } else {
-                          setAutoAdjusted(false)
+                          setAutoAdjusted(false);
                         }
->>>>>>> d48d3d98
                       }
                     }}
                   />
                   <Button
                     onClick={() => {
-<<<<<<< HEAD
-                      setClusterLv2(Math.min(1000, clusterLv2 + 1));
-=======
-                      const newClusterLv2 = Math.min(1000, clusterLv2 + 1)
-                      setClusterLv2(newClusterLv2)
-                      
+                      const newClusterLv2 = Math.min(1000, clusterLv2 + 1);
+                      setClusterLv2(newClusterLv2);
+
                       // 第二階層の値が第一階層の値の2倍未満の場合は自動調整
                       if (newClusterLv2 < clusterLv1 * 2) {
-                        const adjustedValue = clusterLv1 * 2
-                        setClusterLv2(adjustedValue)
-                        setAutoAdjusted(true)
+                        const adjustedValue = clusterLv1 * 2;
+                        setClusterLv2(adjustedValue);
+                        setAutoAdjusted(true);
                       } else {
-                        setAutoAdjusted(false)
+                        setAutoAdjusted(false);
                       }
->>>>>>> d48d3d98
                     }}
                     variant="outline"
                   >
