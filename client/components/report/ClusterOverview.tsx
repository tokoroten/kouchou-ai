import {Cluster} from '@/type'
import {Box, Heading, Text} from '@chakra-ui/react'
import {MessagesSquareIcon} from 'lucide-react'

type Props = {
  cluster: Cluster
}

export function ClusterOverview({cluster}: Props) {
  return (
    <Box mx={'auto'} maxW={'750px'} mb={12}>
      <Box mb={2}>
        <Heading fontSize={'2xl'} className={'headingColor'} mb={1}>{cluster.label}</Heading>
<<<<<<< HEAD
        <Text fontWeight={'bold'} display='flex' gap={1}>
          <MessagesSquareIcon size={20}/>
          {cluster.value.toLocaleString()}議論
        </Text>
=======
        <Text fontWeight={'bold'}><Icon mr={1}><MessagesSquareIcon size={20}/></Icon>{cluster.value.toLocaleString()}件</Text>
>>>>>>> 856e80a4
      </Box>
      <Text>{cluster.takeaway}</Text>
    </Box>
  )
}<|MERGE_RESOLUTION|>--- conflicted
+++ resolved
@@ -11,14 +11,10 @@
     <Box mx={'auto'} maxW={'750px'} mb={12}>
       <Box mb={2}>
         <Heading fontSize={'2xl'} className={'headingColor'} mb={1}>{cluster.label}</Heading>
-<<<<<<< HEAD
         <Text fontWeight={'bold'} display='flex' gap={1}>
           <MessagesSquareIcon size={20}/>
-          {cluster.value.toLocaleString()}議論
+          {cluster.value.toLocaleString()}件
         </Text>
-=======
-        <Text fontWeight={'bold'}><Icon mr={1}><MessagesSquareIcon size={20}/></Icon>{cluster.value.toLocaleString()}件</Text>
->>>>>>> 856e80a4
       </Box>
       <Text>{cluster.takeaway}</Text>
     </Box>
