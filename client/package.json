--- conflicted
+++ resolved
@@ -15,14 +15,9 @@
     "restore-file": "node scripts/rename-file.mjs restore",
     "start": "next start",
     "start:static": "http-server out -p 3000",
-<<<<<<< HEAD
-    "lint": "next lint",
-    "test": "jest"
-=======
     "lint": "biome check .",
     "format": "biome check --write .",
-    "test": "echo \"No tests yet\" && exit 0"
->>>>>>> 9dc62543
+    "test": "jest"
   },
   "dependencies": {
     "@chakra-ui/react": "^3.5.1",
@@ -36,13 +31,9 @@
     "react-plotly.js": "^2.6.0"
   },
   "devDependencies": {
-<<<<<<< HEAD
-    "@eslint/eslintrc": "^3",
     "@testing-library/jest-dom": "^6.6.3",
     "@testing-library/react": "^16.3.0",
     "@types/jest": "^29.5.14",
-=======
->>>>>>> 9dc62543
     "@types/node": "^20",
     "@types/react": "^19",
     "@types/react-dom": "^19",
